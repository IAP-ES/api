--- conflicted
+++ resolved
@@ -8,13 +8,8 @@
 from main import app
 from models.user import User as UserModel
 from models.task import Task as TaskModel
-<<<<<<< HEAD
-from crud.task import create_task, get_tasks_by_user_id, delete_task_by_id
-from schemas.task import TaskCreate
-=======
-from crud.task import create_task, get_tasks_by_user_id, update_task, get_task_by_id
+from crud.task import create_task, get_tasks_by_user_id, update_task, get_task_by_id, delete_task_by_id
 from schemas.task import TaskCreate, TaskUpdate
->>>>>>> c86757db
 
 # Configuração de logging para facilitar a depuração
 logging.basicConfig(level=logging.INFO)
@@ -137,8 +132,6 @@
     assert tasks[0].title == task_data_1.title or tasks[0].title == task_data_2.title
     assert tasks[1].title == task_data_1.title or tasks[1].title == task_data_2.title
 
-
-<<<<<<< HEAD
 def test_delete_task_by_id(test_db, test_user: UserModel):
     """
     Testa a função de deletar uma Task pelo ID.
@@ -157,7 +150,7 @@
         test_db.query(TaskModel).filter(TaskModel.id == task_created.id).first()
     )
     assert task_in_db is None  # A task não deve existir mais no banco de dados
-=======
+    
 def test_update_task(test_db, test_user: UserModel):
     """
     Testa a função de atualização de uma Task no banco de dados.
@@ -212,5 +205,4 @@
     assert task is not None
     assert task.title == task_data.title
     assert task.description == task_data.description
-    assert task.user_id == test_user.id
->>>>>>> c86757db
+    assert task.user_id == test_user.id