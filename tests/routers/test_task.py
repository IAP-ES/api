--- conflicted
+++ resolved
@@ -251,8 +251,109 @@
     app.dependency_overrides = {}
 
 
-<<<<<<< HEAD
-@patch("routers.task.get_task_by_id")  # Mock get_task_by_id
+@patch("routers.task.get_task_by_id")  # Mock the get_task_by_id dependency
+@patch("routers.task.update_task")  # Mock the update_task dependency
+@patch.object(JWTBearer, "__call__", return_value=credentials)
+def test_update_task_success(mock_jwt_bearer, mock_update_task, mock_get_task_by_id):
+    """Test the update_task route, ensuring a task is updated successfully."""
+
+    app.dependency_overrides[auth] = lambda: credentials
+
+    # Task ID and data to be updated
+    task_id = "1"
+    updated_task_data = {
+        "title": "Updated Task",
+        "description": "Updated Description",
+    }
+
+    mock_task = TaskResponse(
+        id=task_id,
+        title="Updated Task",
+        description="Updated Description",
+        created_at=datetime.datetime.now(),
+    )
+
+    mock_update_task.return_value = mock_task
+
+    headers = {"Authorization": "Bearer token"}
+
+    # Make the request to update the task
+    response = client.put(
+        f"/tasks/{task_id}",
+        json=updated_task_data,
+        headers=headers,
+    )
+
+    # Assert the response status code is 200 (OK)
+    assert response.status_code == 200
+
+    # Assert the response contains the updated task data
+    updated_task = response.json()
+    assert updated_task["id"] == mock_task.id
+    assert updated_task["title"] == updated_task_data["title"]
+    assert updated_task["description"] == updated_task_data["description"]
+
+    app.dependency_overrides = {}
+
+
+@patch("routers.task.get_task_by_id", return_value=None)
+@patch.object(JWTBearer, "__call__", return_value=credentials)
+def test_update_task_not_found(mock_jwt_bearer, mock_update_task):
+    """Test update_task route when the task does not exist."""
+
+    app.dependency_overrides[auth] = lambda: credentials
+
+    task_id = "non_existing_task_id"
+    updated_task_data = {
+        "title": "Updated Task",
+        "description": "Updated Description",
+    }
+
+    headers = {"Authorization": "Bearer token"}
+
+    # Make the request to update a non-existing task
+    response = client.put(
+        f"/tasks/{task_id}",
+        json=updated_task_data,
+        headers=headers,
+    )
+
+    # Assert 404 status code
+    assert response.status_code == 404
+    assert response.json()["detail"] == f"Task with id {task_id} not found"
+
+    app.dependency_overrides = {}
+
+
+@patch("routers.task.update_task", side_effect=Exception("Simulated DB error"))
+@patch.object(JWTBearer, "__call__", return_value=credentials)
+def test_update_task_internal_server_error(mock_jwt_bearer, mock_update_task):
+    """Test update_task route when there's an internal server error."""
+
+    app.dependency_overrides[auth] = lambda: credentials
+
+    task_id = "1"
+    updated_task_data = {
+        "title": "Updated Task",
+        "description": "Updated Description",
+    }
+
+    headers = {"Authorization": "Bearer token"}
+
+    # Make the request to update the task, but simulate an internal server error
+    response = client.put(
+        f"/tasks/{task_id}",
+        json=updated_task_data,
+        headers=headers,
+    )
+
+    # Assert 500 status code
+    assert response.status_code == 500
+    assert response.json()["detail"] == "Internal server error while updating the task"
+
+    app.dependency_overrides = {}
+
+    @patch("routers.task.get_task_by_id")  # Mock get_task_by_id
 @patch("routers.task.delete_task_by_id")  # Mock delete_task_by_id
 @patch.object(
     JWTBearer, "__call__", return_value=credentials
@@ -289,83 +390,16 @@
 @patch.object(JWTBearer, "__call__", return_value=credentials)
 def test_delete_task_by_id_not_found(mock_jwt_bearer, mock_get_task_by_id):
     """Test deletion when task is not found (404 error)."""
-=======
-@patch("routers.task.get_task_by_id")  # Mock the get_task_by_id dependency
-@patch("routers.task.update_task")  # Mock the update_task dependency
-@patch.object(JWTBearer, "__call__", return_value=credentials)
-def test_update_task_success(mock_jwt_bearer, mock_update_task, mock_get_task_by_id):
-    """Test the update_task route, ensuring a task is updated successfully."""
-
-    app.dependency_overrides[auth] = lambda: credentials
-
-    # Task ID and data to be updated
-    task_id = "1"
-    updated_task_data = {
-        "title": "Updated Task",
-        "description": "Updated Description",
-    }
-
-    mock_task = TaskResponse(
-        id=task_id,
-        title="Updated Task",
-        description="Updated Description",
-        created_at=datetime.datetime.now(),
-    )
-
-    mock_update_task.return_value = mock_task
-
-    headers = {"Authorization": "Bearer token"}
-
-    # Make the request to update the task
-    response = client.put(
-        f"/tasks/{task_id}",
-        json=updated_task_data,
-        headers=headers,
-    )
-
-    # Assert the response status code is 200 (OK)
-    assert response.status_code == 200
-
-    # Assert the response contains the updated task data
-    updated_task = response.json()
-    assert updated_task["id"] == mock_task.id
-    assert updated_task["title"] == updated_task_data["title"]
-    assert updated_task["description"] == updated_task_data["description"]
-
-    app.dependency_overrides = {}
-
-
-@patch("routers.task.get_task_by_id", return_value=None)
-@patch.object(JWTBearer, "__call__", return_value=credentials)
-def test_update_task_not_found(mock_jwt_bearer, mock_update_task):
-    """Test update_task route when the task does not exist."""
->>>>>>> c86757db
 
     app.dependency_overrides[auth] = lambda: credentials
 
     task_id = "non_existing_task_id"
-<<<<<<< HEAD
 
     # Simulate task not being found
     mock_get_task_by_id.return_value = None
 
     # Make the delete request
     response = client.delete(f"/tasks/{task_id}")
-=======
-    updated_task_data = {
-        "title": "Updated Task",
-        "description": "Updated Description",
-    }
-
-    headers = {"Authorization": "Bearer token"}
-
-    # Make the request to update a non-existing task
-    response = client.put(
-        f"/tasks/{task_id}",
-        json=updated_task_data,
-        headers=headers,
-    )
->>>>>>> c86757db
 
     # Assert 404 status code
     assert response.status_code == 404
@@ -373,8 +407,6 @@
 
     app.dependency_overrides = {}
 
-
-<<<<<<< HEAD
 @patch("routers.task.get_task_by_id", return_value=Mock(id="1"))  # Mock get_task_by_id
 @patch(
     "routers.task.delete_task_by_id", side_effect=Exception("Simulated DB error")
@@ -384,17 +416,10 @@
     mock_jwt_bearer, mock_delete_task_by_id, mock_get_task_by_id
 ):
     """Test deletion when there's an internal server error."""
-=======
-@patch("routers.task.update_task", side_effect=Exception("Simulated DB error"))
-@patch.object(JWTBearer, "__call__", return_value=credentials)
-def test_update_task_internal_server_error(mock_jwt_bearer, mock_update_task):
-    """Test update_task route when there's an internal server error."""
->>>>>>> c86757db
 
     app.dependency_overrides[auth] = lambda: credentials
 
     task_id = "1"
-<<<<<<< HEAD
 
     # Make the delete request
     response = client.delete(f"/tasks/{task_id}")
@@ -402,24 +427,5 @@
     # Assert 500 status code
     assert response.status_code == 500
     assert response.json()["detail"] == "Internal server error while deleting the task"
-=======
-    updated_task_data = {
-        "title": "Updated Task",
-        "description": "Updated Description",
-    }
-
-    headers = {"Authorization": "Bearer token"}
-
-    # Make the request to update the task, but simulate an internal server error
-    response = client.put(
-        f"/tasks/{task_id}",
-        json=updated_task_data,
-        headers=headers,
-    )
-
-    # Assert 500 status code
-    assert response.status_code == 500
-    assert response.json()["detail"] == "Internal server error while updating the task"
->>>>>>> c86757db
 
     app.dependency_overrides = {}