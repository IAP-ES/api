from fastapi import Depends
from sqlalchemy.orm import Session

from db.database import get_db
from models.task import Task as TaskModel
from schemas.task import TaskCreate, TaskUpdate


def create_task(task: TaskCreate, db: Session = Depends(get_db)):
    """
    Create a task.

    :param db: Database session
    :param task: Task to create
    :return: Task created
    """

    task_db = TaskModel(**task.model_dump())
    db.add(task_db)
    db.commit()
    db.refresh(task_db)
    return task_db


def get_tasks_by_user_id(user_id: int, db: Session = Depends(get_db)):
    """
    Get all tasks for a specific user.

    :param user_id: User ID
    :param db: Database session
    :return: List of tasks for the user
    """

    return (
        db.query(TaskModel)
        .filter(TaskModel.user_id == user_id)
        .order_by(TaskModel.created_at)
        .all()
    )


<<<<<<< HEAD
def delete_task_by_id(task_id: str, db: Session = Depends(get_db)):
    """
    Delete a task by ID.

    :param task_id: Task ID
    :param db: Database session
    :return: None
    """

    task = db.query(TaskModel).filter(TaskModel.id == task_id).first()

    if not task:
        return None

    db.delete(task)
    db.commit()
    return None
=======
def update_task(task_id: str, task: TaskUpdate, db: Session = Depends(get_db)):
    """
    Update a task.

    :param task_id: Task ID
    :param task: Task to update
    :param db: Database session
    :return: Task updated
    """

    task_db = db.query(TaskModel).filter(TaskModel.id == task_id).first()
    task_db.title = task.title
    task_db.description = task.description
    db.commit()
    db.refresh(task_db)
    return task_db
>>>>>>> c86757db


def get_task_by_id(task_id: str, db: Session = Depends(get_db)):
    """
    Get a task by ID.
<<<<<<< HEAD
=======

>>>>>>> c86757db
    :param task_id: Task ID
    :param db: Database session
    :return: Task
    """

    return db.query(TaskModel).filter(TaskModel.id == task_id).first()<|MERGE_RESOLUTION|>--- conflicted
+++ resolved
@@ -38,8 +38,6 @@
         .all()
     )
 
-
-<<<<<<< HEAD
 def delete_task_by_id(task_id: str, db: Session = Depends(get_db)):
     """
     Delete a task by ID.
@@ -57,7 +55,7 @@
     db.delete(task)
     db.commit()
     return None
-=======
+  
 def update_task(task_id: str, task: TaskUpdate, db: Session = Depends(get_db)):
     """
     Update a task.
@@ -74,16 +72,11 @@
     db.commit()
     db.refresh(task_db)
     return task_db
->>>>>>> c86757db
-
 
 def get_task_by_id(task_id: str, db: Session = Depends(get_db)):
     """
     Get a task by ID.
-<<<<<<< HEAD
-=======
 
->>>>>>> c86757db
     :param task_id: Task ID
     :param db: Database session
     :return: Task
